[package]
name = "nod"
version.workspace = true
edition.workspace = true
rust-version.workspace = true
authors.workspace = true
license.workspace = true
repository.workspace = true
documentation = "https://docs.rs/nod"
readme = "../README.md"
description = """
Library for reading and writing GameCube and Wii disc images.
"""
keywords.workspace = true
categories = ["command-line-utilities", "parser-implementations"]

[features]
default = ["compress-bzip2", "compress-lzma", "compress-zlib", "compress-zstd"]
compress-bzip2 = ["bzip2"]
compress-lzma = ["liblzma", "liblzma-sys"]
compress-zlib = ["adler2", "miniz_oxide"]
compress-zstd = ["zstd", "zstd-safe"]
openssl = ["dep:openssl"]
openssl-vendored = ["openssl", "openssl/vendored"]

[dependencies]
<<<<<<< HEAD
adler = { version = "1.0", optional = true }
aes = "0.9.0-rc.1"
=======
adler2 = { version = "2.0", optional = true }
aes = "0.9.0-rc.0"
>>>>>>> 07f70ac3
base16ct = "0.2"
bytes = "1.10"
bzip2 = { version = "0.6", features = ["static"], optional = true }
cbc = "0.2.0-rc.1"
crc32fast = "1.5"
crossbeam-channel = "0.5"
crossbeam-utils = "0.8"
digest = { workspace = true }
dyn-clone = "1.0"
encoding_rs = "0.8"
itertools = "0.14"
liblzma = { version = "0.4", features = ["static"], optional = true }
liblzma-sys = { version = "0.4", features = ["static"], optional = true }
lru = "0.16"
md-5 = { workspace = true }
miniz_oxide = { version = "0.8", optional = true }
openssl = { version = "0.10", optional = true }
polonius-the-crab = "0.4"
sha1 = { workspace = true }
simple_moving_average = "1.0"
thiserror = "2.0"
tracing = { workspace = true }
xxhash-rust = { version = "0.8", features = ["xxh64"] }
zerocopy = { workspace = true }
zstd = { version = "0.13", optional = true, default-features = false }
zstd-safe = { version = "7.2", optional = true, default-features = false }
<<<<<<< HEAD
block-padding = "=0.4.0-rc.4"
=======
>>>>>>> 07f70ac3
<|MERGE_RESOLUTION|>--- conflicted
+++ resolved
@@ -24,13 +24,8 @@
 openssl-vendored = ["openssl", "openssl/vendored"]
 
 [dependencies]
-<<<<<<< HEAD
-adler = { version = "1.0", optional = true }
+adler2 = { version = "2.0", optional = true }
 aes = "0.9.0-rc.1"
-=======
-adler2 = { version = "2.0", optional = true }
-aes = "0.9.0-rc.0"
->>>>>>> 07f70ac3
 base16ct = "0.2"
 bytes = "1.10"
 bzip2 = { version = "0.6", features = ["static"], optional = true }
@@ -57,7 +52,4 @@
 zerocopy = { workspace = true }
 zstd = { version = "0.13", optional = true, default-features = false }
 zstd-safe = { version = "7.2", optional = true, default-features = false }
-<<<<<<< HEAD
-block-padding = "=0.4.0-rc.4"
-=======
->>>>>>> 07f70ac3
+block-padding = "=0.4.0-rc.4"